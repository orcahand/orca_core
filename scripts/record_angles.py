--- conflicted
+++ resolved
@@ -21,11 +21,7 @@
     elif user_prefix.endswith(".yml"):
         user_prefix = user_prefix[:-4]
     
-<<<<<<< HEAD
-    hand = OrcaHand('/Users/ccc/dev/orca/orca_configs/orcahand_v1_right_clemens_stanford')
-=======
     hand = OrcaHand(args.model_path)
->>>>>>> 0254a8f2
     status = hand.connect()
     print(status)
 
